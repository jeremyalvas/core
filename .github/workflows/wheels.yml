name: Build wheels

# yamllint disable-line rule:truthy
on:
  workflow_dispatch:
  schedule:
    - cron: "0 4 * * *"
  push:
    branches:
      - dev
      - rc
    paths:
      - ".github/workflows/wheels.yml"
      - "homeassistant/package_constraints.txt"
      - "requirements_all.txt"
      - "requirements.txt"

concurrency:
  group: ${{ github.workflow }}-${{ github.ref_name}}
  cancel-in-progress: true

jobs:
  init:
    name: Initialize wheels builder
    if: github.repository_owner == 'home-assistant'
    runs-on: ubuntu-latest
    outputs:
      architectures: ${{ steps.info.outputs.architectures }}
    steps:
      - name: Checkout the repository
        uses: actions/checkout@v4.1.0

      - name: Get information
        id: info
        uses: home-assistant/actions/helpers/info@master

      - name: Create requirements_diff file
        run: |
          if [[ ${{ github.event_name }} =~ (schedule|workflow_dispatch) ]]; then
            touch requirements_diff.txt
          else
            curl -s -o requirements_diff.txt https://raw.githubusercontent.com/home-assistant/core/master/requirements.txt
          fi

      - name: Write env-file
        run: |
          (
            echo "GRPC_BUILD_WITH_BORING_SSL_ASM=false"
            echo "GRPC_PYTHON_BUILD_SYSTEM_OPENSSL=true"
            echo "GRPC_PYTHON_BUILD_WITH_CYTHON=true"
            echo "GRPC_PYTHON_DISABLE_LIBC_COMPATIBILITY=true"
            echo "GRPC_PYTHON_LDFLAGS=-lpthread -Wl,-wrap,memcpy -static-libgcc"

            # Fix out of memory issues with rust
            echo "CARGO_NET_GIT_FETCH_WITH_CLI=true"

            # OpenCV headless installation
            echo "CI_BUILD=1"
            echo "ENABLE_HEADLESS=1"

            # Use C-Extension for SQLAlchemy
            echo "REQUIRE_SQLALCHEMY_CEXT=1"
          ) > .env_file

      - name: Upload env_file
        uses: actions/upload-artifact@v3.1.2
        with:
          name: env_file
          path: ./.env_file

      - name: Upload requirements_diff
        uses: actions/upload-artifact@v3.1.2
        with:
          name: requirements_diff
          path: ./requirements_diff.txt

  core:
    name: Build Core wheels ${{ matrix.abi }} for ${{ matrix.arch }} (musllinux_1_2)
    if: github.repository_owner == 'home-assistant'
    needs: init
    runs-on: ubuntu-latest
    strategy:
      fail-fast: false
      matrix:
        abi: ["cp311"]
        arch: ${{ fromJson(needs.init.outputs.architectures) }}
    steps:
      - name: Checkout the repository
        uses: actions/checkout@v4.1.0

      - name: Download env_file
        uses: actions/download-artifact@v3
        with:
          name: env_file

      - name: Download requirements_diff
        uses: actions/download-artifact@v3
        with:
          name: requirements_diff

      - name: Build wheels
        uses: home-assistant/wheels@2023.10.1
        with:
          abi: ${{ matrix.abi }}
          tag: musllinux_1_2
          arch: ${{ matrix.arch }}
          wheels-key: ${{ secrets.WHEELS_KEY }}
          env-file: true
          apk: "libffi-dev;openssl-dev;yaml-dev"
          skip-binary: aiohttp
          constraints: "homeassistant/package_constraints.txt"
          requirements-diff: "requirements_diff.txt"
          requirements: "requirements.txt"

  integrations_cp311:
    name: Build wheels ${{ matrix.abi }} for ${{ matrix.arch }}
    if: github.repository_owner == 'home-assistant'
    needs: init
    runs-on: ubuntu-latest
    strategy:
      fail-fast: false
      matrix:
        abi: ["cp311"]
        arch: ${{ fromJson(needs.init.outputs.architectures) }}
    steps:
      - name: Checkout the repository
        uses: actions/checkout@v4.1.0

      - name: Download env_file
        uses: actions/download-artifact@v3
        with:
          name: env_file

      - name: Download requirements_diff
        uses: actions/download-artifact@v3
        with:
          name: requirements_diff

      - name: (Un)comment packages
        run: |
          requirement_files="requirements_all.txt requirements_diff.txt"
          for requirement_file in ${requirement_files}; do
            sed -i "s|# fritzconnection|fritzconnection|g" ${requirement_file}
            sed -i "s|# pyuserinput|pyuserinput|g" ${requirement_file}
            sed -i "s|# evdev|evdev|g" ${requirement_file}
            sed -i "s|# pycups|pycups|g" ${requirement_file}
            sed -i "s|# homekit|homekit|g" ${requirement_file}
            sed -i "s|# decora-wifi|decora-wifi|g" ${requirement_file}
            sed -i "s|# python-gammu|python-gammu|g" ${requirement_file}

            # Some packages are not buildable on armhf anymore
            if [ "${{ matrix.arch }}" = "armhf" ]; then

              # Pandas has issues building on armhf, it is expected they
              # will drop the platform in the near future (they consider it
              # "flimsy" on 386). The following packages depend on pandas,
              # so we comment them out.
              sed -i "s|env-canada|# env-canada|g" ${requirement_file}
              sed -i "s|noaa-coops|# noaa-coops|g" ${requirement_file}
              sed -i "s|pyezviz|# pyezviz|g" ${requirement_file}
              sed -i "s|pykrakenapi|# pykrakenapi|g" ${requirement_file}
            fi
          done

<<<<<<< HEAD
=======
      - name: Split requirements all
        run: |
          # We split requirements all into two different files.
          # This is to prevent the build from running out of memory when
          # resolving packages on 32-bits systems (like armhf, armv7).

          split -l $(expr $(expr $(cat requirements_all.txt | wc -l) + 1) / 3) requirements_all.txt requirements_all.txt

      - name: Create requirements for cython<3
        run: |
          # Some dependencies still require 'cython<3'
          # and don't yet use isolated build environments.
          # Build these first.
          # grpcio: https://github.com/grpc/grpc/issues/33918

          touch requirements_old-cython.txt
          cat homeassistant/package_constraints.txt | grep 'grpcio==' >> requirements_old-cython.txt

>>>>>>> 86cf2e29
      - name: Adjust build env
        run: |
          if [ "${{ matrix.arch }}" = "i386" ]; then
            echo "NPY_DISABLE_SVML=1" >> .env_file
          fi

          # Do not pin numpy in wheels building
          sed -i "/numpy/d" homeassistant/package_constraints.txt

<<<<<<< HEAD
      - name: Build wheels
=======
      - name: Build wheels (old cython)
        uses: home-assistant/wheels@2023.10.1
        with:
          abi: ${{ matrix.abi }}
          tag: musllinux_1_2
          arch: ${{ matrix.arch }}
          wheels-key: ${{ secrets.WHEELS_KEY }}
          env-file: true
          apk: "bluez-dev;libffi-dev;openssl-dev;glib-dev;eudev-dev;libxml2-dev;libxslt-dev;libpng-dev;libjpeg-turbo-dev;tiff-dev;cups-dev;gmp-dev;mpfr-dev;mpc1-dev;ffmpeg-dev;gammu-dev;yaml-dev;openblas-dev;fftw-dev;lapack-dev;gfortran;blas-dev;eigen-dev;freetype-dev;glew-dev;harfbuzz-dev;hdf5-dev;libdc1394-dev;libtbb-dev;mesa-dev;openexr-dev;openjpeg-dev;uchardet-dev"
          skip-binary: aiohttp;charset-normalizer;grpcio;SQLAlchemy;protobuf
          constraints: "homeassistant/package_constraints.txt"
          requirements-diff: "requirements_diff.txt"
          requirements: "requirements_old-cython.txt"
          pip: "'cython<3'"

      - name: Build wheels (part 1)
        uses: home-assistant/wheels@2023.10.1
        with:
          abi: ${{ matrix.abi }}
          tag: musllinux_1_2
          arch: ${{ matrix.arch }}
          wheels-key: ${{ secrets.WHEELS_KEY }}
          env-file: true
          apk: "bluez-dev;libffi-dev;openssl-dev;glib-dev;eudev-dev;libxml2-dev;libxslt-dev;libpng-dev;libjpeg-turbo-dev;tiff-dev;cups-dev;gmp-dev;mpfr-dev;mpc1-dev;ffmpeg-dev;gammu-dev;yaml-dev;openblas-dev;fftw-dev;lapack-dev;gfortran;blas-dev;eigen-dev;freetype-dev;glew-dev;harfbuzz-dev;hdf5-dev;libdc1394-dev;libtbb-dev;mesa-dev;openexr-dev;openjpeg-dev;uchardet-dev"
          skip-binary: aiohttp;charset-normalizer;grpcio;SQLAlchemy;protobuf
          constraints: "homeassistant/package_constraints.txt"
          requirements-diff: "requirements_diff.txt"
          requirements: "requirements_all.txtaa"

      - name: Build wheels (part 2)
        uses: home-assistant/wheels@2023.10.1
        with:
          abi: ${{ matrix.abi }}
          tag: musllinux_1_2
          arch: ${{ matrix.arch }}
          wheels-key: ${{ secrets.WHEELS_KEY }}
          env-file: true
          apk: "bluez-dev;libffi-dev;openssl-dev;glib-dev;eudev-dev;libxml2-dev;libxslt-dev;libpng-dev;libjpeg-turbo-dev;tiff-dev;cups-dev;gmp-dev;mpfr-dev;mpc1-dev;ffmpeg-dev;gammu-dev;yaml-dev;openblas-dev;fftw-dev;lapack-dev;gfortran;blas-dev;eigen-dev;freetype-dev;glew-dev;harfbuzz-dev;hdf5-dev;libdc1394-dev;libtbb-dev;mesa-dev;openexr-dev;openjpeg-dev;uchardet-dev"
          skip-binary: aiohttp;charset-normalizer;grpcio;SQLAlchemy;protobuf
          constraints: "homeassistant/package_constraints.txt"
          requirements-diff: "requirements_diff.txt"
          requirements: "requirements_all.txtab"

      - name: Build wheels (part 3)
>>>>>>> 86cf2e29
        uses: home-assistant/wheels@2023.10.1
        with:
          abi: ${{ matrix.abi }}
          tag: musllinux_1_2
          arch: ${{ matrix.arch }}
          wheels-key: ${{ secrets.WHEELS_KEY }}
          env-file: true
          apk: "bluez-dev;libffi-dev;openssl-dev;glib-dev;eudev-dev;libxml2-dev;libxslt-dev;libpng-dev;libjpeg-turbo-dev;tiff-dev;cups-dev;gmp-dev;mpfr-dev;mpc1-dev;ffmpeg-dev;gammu-dev;yaml-dev;openblas-dev;fftw-dev;lapack-dev;gfortran;blas-dev;eigen-dev;freetype-dev;glew-dev;harfbuzz-dev;hdf5-dev;libdc1394-dev;libtbb-dev;mesa-dev;openexr-dev;openjpeg-dev;uchardet-dev"
          skip-binary: aiohttp;charset-normalizer;grpcio;SQLAlchemy;protobuf
          constraints: "homeassistant/package_constraints.txt"
          requirements-diff: "requirements_diff.txt"
          requirements: "requirements_all.txt"<|MERGE_RESOLUTION|>--- conflicted
+++ resolved
@@ -162,16 +162,6 @@
             fi
           done
 
-<<<<<<< HEAD
-=======
-      - name: Split requirements all
-        run: |
-          # We split requirements all into two different files.
-          # This is to prevent the build from running out of memory when
-          # resolving packages on 32-bits systems (like armhf, armv7).
-
-          split -l $(expr $(expr $(cat requirements_all.txt | wc -l) + 1) / 3) requirements_all.txt requirements_all.txt
-
       - name: Create requirements for cython<3
         run: |
           # Some dependencies still require 'cython<3'
@@ -182,7 +172,6 @@
           touch requirements_old-cython.txt
           cat homeassistant/package_constraints.txt | grep 'grpcio==' >> requirements_old-cython.txt
 
->>>>>>> 86cf2e29
       - name: Adjust build env
         run: |
           if [ "${{ matrix.arch }}" = "i386" ]; then
@@ -192,9 +181,6 @@
           # Do not pin numpy in wheels building
           sed -i "/numpy/d" homeassistant/package_constraints.txt
 
-<<<<<<< HEAD
-      - name: Build wheels
-=======
       - name: Build wheels (old cython)
         uses: home-assistant/wheels@2023.10.1
         with:
@@ -210,7 +196,7 @@
           requirements: "requirements_old-cython.txt"
           pip: "'cython<3'"
 
-      - name: Build wheels (part 1)
+      - name: Build wheels
         uses: home-assistant/wheels@2023.10.1
         with:
           abi: ${{ matrix.abi }}
@@ -222,33 +208,4 @@
           skip-binary: aiohttp;charset-normalizer;grpcio;SQLAlchemy;protobuf
           constraints: "homeassistant/package_constraints.txt"
           requirements-diff: "requirements_diff.txt"
-          requirements: "requirements_all.txtaa"
-
-      - name: Build wheels (part 2)
-        uses: home-assistant/wheels@2023.10.1
-        with:
-          abi: ${{ matrix.abi }}
-          tag: musllinux_1_2
-          arch: ${{ matrix.arch }}
-          wheels-key: ${{ secrets.WHEELS_KEY }}
-          env-file: true
-          apk: "bluez-dev;libffi-dev;openssl-dev;glib-dev;eudev-dev;libxml2-dev;libxslt-dev;libpng-dev;libjpeg-turbo-dev;tiff-dev;cups-dev;gmp-dev;mpfr-dev;mpc1-dev;ffmpeg-dev;gammu-dev;yaml-dev;openblas-dev;fftw-dev;lapack-dev;gfortran;blas-dev;eigen-dev;freetype-dev;glew-dev;harfbuzz-dev;hdf5-dev;libdc1394-dev;libtbb-dev;mesa-dev;openexr-dev;openjpeg-dev;uchardet-dev"
-          skip-binary: aiohttp;charset-normalizer;grpcio;SQLAlchemy;protobuf
-          constraints: "homeassistant/package_constraints.txt"
-          requirements-diff: "requirements_diff.txt"
-          requirements: "requirements_all.txtab"
-
-      - name: Build wheels (part 3)
->>>>>>> 86cf2e29
-        uses: home-assistant/wheels@2023.10.1
-        with:
-          abi: ${{ matrix.abi }}
-          tag: musllinux_1_2
-          arch: ${{ matrix.arch }}
-          wheels-key: ${{ secrets.WHEELS_KEY }}
-          env-file: true
-          apk: "bluez-dev;libffi-dev;openssl-dev;glib-dev;eudev-dev;libxml2-dev;libxslt-dev;libpng-dev;libjpeg-turbo-dev;tiff-dev;cups-dev;gmp-dev;mpfr-dev;mpc1-dev;ffmpeg-dev;gammu-dev;yaml-dev;openblas-dev;fftw-dev;lapack-dev;gfortran;blas-dev;eigen-dev;freetype-dev;glew-dev;harfbuzz-dev;hdf5-dev;libdc1394-dev;libtbb-dev;mesa-dev;openexr-dev;openjpeg-dev;uchardet-dev"
-          skip-binary: aiohttp;charset-normalizer;grpcio;SQLAlchemy;protobuf
-          constraints: "homeassistant/package_constraints.txt"
-          requirements-diff: "requirements_diff.txt"
-          requirements: "requirements_all.txt"+          requirements: "requirements_all.txt"
